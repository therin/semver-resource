package driver

import (
	"errors"
	"fmt"
	"io/ioutil"
	"os"
	"os/exec"
	"os/user"
	"path/filepath"
	"strings"

	"net/mail"

	"github.com/blang/semver"
	"github.com/concourse/semver-resource/version"
)

var gitRepoDir string
var privateKeyPath string
var netRcPath string

var ErrEncryptedKey = errors.New("private keys with passphrases are not supported")

func init() {
	gitRepoDir = filepath.Join(os.TempDir(), "semver-git-repo")
	privateKeyPath = filepath.Join(os.TempDir(), "private-key")

	usr, _ := user.Current()
	netRcPath = filepath.Join(usr.HomeDir, ".netrc")
}

type GitDriver struct {
	InitialVersion semver.Version

	URI        string
	Branch     string
	PrivateKey string
	Username   string
	Password   string
	File       string
	GitUser    string
}

func (driver *GitDriver) Bump(bump version.Bump) (semver.Version, error) {
	err := driver.setUpAuth()
	if err != nil {
		return semver.Version{}, err
	}

	err = driver.setUserInfo()
	if err != nil {
		return semver.Version{}, err
	}

	var newVersion semver.Version

	for {
		err = driver.setUpRepo()
		if err != nil {
			return semver.Version{}, err
		}

		currentVersion, exists, err := driver.readVersion()
		if err != nil {
			return semver.Version{}, err
		}

		if !exists {
			currentVersion = driver.InitialVersion
		}

		newVersion = bump.Apply(currentVersion)

		wrote, err := driver.writeVersion(newVersion)
		if wrote {
			break
		}
	}

	return newVersion, nil
}

func (driver *GitDriver) Set(newVersion semver.Version) error {
	err := driver.setUpAuth()
	if err != nil {
		return err
	}

	err = driver.setUserInfo()
	if err != nil {
		return err
	}

	for {
		err = driver.setUpRepo()
		if err != nil {
			return err
		}

		wrote, err := driver.writeVersion(newVersion)
		if err != nil {
			return err
		}

		if wrote {
			break
		}
	}

	return nil
}

func (driver *GitDriver) Check(cursor *semver.Version) ([]semver.Version, error) {
	err := driver.setUpAuth()
	if err != nil {
		return nil, err
	}

	err = driver.setUpRepo()
	if err != nil {
		return nil, err
	}

	currentVersion, exists, err := driver.readVersion()
	if err != nil {
		return nil, err
	}

	if !exists {
		return []semver.Version{driver.InitialVersion}, nil
	}

	if cursor == nil || currentVersion.GTE(*cursor) {
		return []semver.Version{currentVersion}, nil
	}

	return []semver.Version{}, nil
}

func (driver *GitDriver) setUpRepo() error {
	_, err := os.Stat(gitRepoDir)
	if err != nil {
		gitClone := exec.Command("git", "clone", driver.URI, "--branch", driver.Branch, gitRepoDir)
		gitClone.Stdout = os.Stderr
		gitClone.Stderr = os.Stderr
		if err := gitClone.Run(); err != nil {
			return err
		}
	} else {
		gitFetch := exec.Command("git", "fetch", "origin", driver.Branch)
		gitFetch.Dir = gitRepoDir
		gitFetch.Stdout = os.Stderr
		gitFetch.Stderr = os.Stderr
		if err := gitFetch.Run(); err != nil {
			return err
		}
	}

	gitCheckout := exec.Command("git", "reset", "--hard", "origin/"+driver.Branch)
	gitCheckout.Dir = gitRepoDir
	gitCheckout.Stdout = os.Stderr
	gitCheckout.Stderr = os.Stderr
	if err := gitCheckout.Run(); err != nil {
		return err
	}

	return nil
}

func (driver *GitDriver) setUpAuth() error {
	err := driver.setUpKey()
	if err != nil {
		return err
	}

	err = driver.setUpUsernamePassword()
	if err != nil {
		return err
	}

	return nil
}

func (driver *GitDriver) setUpKey() error {
	if strings.Contains(driver.PrivateKey, "ENCRYPTED") {
		return ErrEncryptedKey
	}

	_, err := os.Stat(privateKeyPath)
	if err != nil {
		if os.IsNotExist(err) {
			err := ioutil.WriteFile(privateKeyPath, []byte(driver.PrivateKey), 0600)
			if err != nil {
				return err
			}
		} else {
			return err
		}
	}

	return os.Setenv("GIT_SSH_COMMAND", "ssh -o StrictHostKeyChecking=no -i "+privateKeyPath)
}

<<<<<<< HEAD
func (driver *GitDriver) setUpUsernamePassword() error {
	if len(driver.Username) > 0 && len(driver.Password) > 0 {
		_, err := os.Stat(netRcPath)
		if err != nil {
			if os.IsNotExist(err) {
				content := fmt.Sprintf("default login %s password %s", driver.Username, driver.Password)
				err := ioutil.WriteFile(netRcPath, []byte(content), 0600)
				if err != nil {
					return err
				}
			} else {
				return err
			}
		}
	}

	return nil
=======
func (driver *GitDriver) setUserInfo() error {

	if len(driver.GitUser) == 0 {
		return nil
	}

	e, err := mail.ParseAddress(driver.GitUser)
	if err != nil {
		return err
	}

	if len(e.Name) > 0 {
		gitName := exec.Command("git", "config", "--global", "user.name", e.Name)
		gitName.Stdout = os.Stderr
		gitName.Stderr = os.Stderr
		if err := gitName.Run(); err != nil {
			return err
		}
	}

	gitEmail := exec.Command("git", "config", "--global", "user.email", e.Address)
	gitEmail.Stdout = os.Stderr
	gitEmail.Stderr = os.Stderr
	if err := gitEmail.Run(); err != nil {
		return err
	}
	return nil

>>>>>>> 0eb209b9
}

func (driver *GitDriver) readVersion() (semver.Version, bool, error) {
	var currentVersionStr string
	versionFile, err := os.Open(filepath.Join(gitRepoDir, driver.File))
	if err != nil {
		if os.IsNotExist(err) {
			return semver.Version{}, false, nil
		}

		return semver.Version{}, false, err
	}

	defer versionFile.Close()

	_, err = fmt.Fscanf(versionFile, "%s", &currentVersionStr)
	if err != nil {
		return semver.Version{}, false, err
	}

	currentVersion, err := semver.Parse(currentVersionStr)
	if err != nil {
		return semver.Version{}, false, err
	}

	return currentVersion, true, nil
}

const nothingToCommitString = "nothing to commit"
const falsePushString = "Everything up-to-date"
const pushRejectedString = "[rejected]"
const pushRemoteRejectedString = "[remote rejected]"

func (driver *GitDriver) writeVersion(newVersion semver.Version) (bool, error) {
	err := ioutil.WriteFile(filepath.Join(gitRepoDir, driver.File), []byte(newVersion.String()+"\n"), 0644)
	if err != nil {
		return false, err
	}

	gitAdd := exec.Command("git", "add", driver.File)
	gitAdd.Dir = gitRepoDir
	gitAdd.Stdout = os.Stderr
	gitAdd.Stderr = os.Stderr
	if err := gitAdd.Run(); err != nil {
		return false, err
	}

	gitCommit := exec.Command("git", "commit", "-m", "bump to "+newVersion.String())
	gitCommit.Dir = gitRepoDir

	commitOutput, err := gitCommit.CombinedOutput()

	if strings.Contains(string(commitOutput), nothingToCommitString) {
		return true, nil
	}

	if err != nil {
		os.Stderr.Write(commitOutput)
		return false, err
	}

	gitPush := exec.Command("git", "push", "origin", "HEAD:"+driver.Branch)
	gitPush.Dir = gitRepoDir

	pushOutput, err := gitPush.CombinedOutput()

	if strings.Contains(string(pushOutput), falsePushString) {
		return false, nil
	}

	if strings.Contains(string(pushOutput), pushRejectedString) {
		return false, nil
	}

	if strings.Contains(string(pushOutput), pushRemoteRejectedString) {
		return false, nil
	}

	if err != nil {
		os.Stderr.Write(pushOutput)
		return false, err
	}

	return true, nil
}<|MERGE_RESOLUTION|>--- conflicted
+++ resolved
@@ -4,13 +4,12 @@
 	"errors"
 	"fmt"
 	"io/ioutil"
+	"net/mail"
 	"os"
 	"os/exec"
 	"os/user"
 	"path/filepath"
 	"strings"
-
-	"net/mail"
 
 	"github.com/blang/semver"
 	"github.com/concourse/semver-resource/version"
@@ -202,7 +201,6 @@
 	return os.Setenv("GIT_SSH_COMMAND", "ssh -o StrictHostKeyChecking=no -i "+privateKeyPath)
 }
 
-<<<<<<< HEAD
 func (driver *GitDriver) setUpUsernamePassword() error {
 	if len(driver.Username) > 0 && len(driver.Password) > 0 {
 		_, err := os.Stat(netRcPath)
@@ -220,9 +218,9 @@
 	}
 
 	return nil
-=======
+}
+
 func (driver *GitDriver) setUserInfo() error {
-
 	if len(driver.GitUser) == 0 {
 		return nil
 	}
@@ -248,8 +246,6 @@
 		return err
 	}
 	return nil
-
->>>>>>> 0eb209b9
 }
 
 func (driver *GitDriver) readVersion() (semver.Version, bool, error) {
